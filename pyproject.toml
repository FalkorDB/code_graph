[tool.poetry]
name = "code-graph-backend"
version = "0.1.0"
description = "code_graph is designed to help developers visualize and analyze the structure of their source code. It takes source code as input and generates a graph representation, making it easier to understand relationships and dependencies within the codebase."
authors = ["Roi Lipman <roilipman@gmail.com>"]
readme = "README.md"

[tool.poetry.dependencies]
python = "^3.9"
graphrag-sdk = { version = "^0.3.1", extras = ["openai"] }
tree-sitter = "^0.23.2"
validators = "^0.34.0"
falkordb = "^1.0.5"
<<<<<<< HEAD
tree-sitter-c = "^0.21.4"
tree-sitter-python = "^0.23.4"
=======
tree-sitter-c = "^0.23.2"
tree-sitter-python = "^0.21.0"
>>>>>>> b0c04ccd
flask = "^3.0.3"
python-dotenv = "^1.0.1"

[tool.poetry.group.test.dependencies]
pytest = "^8.2.0"

[build-system]
requires = ["poetry-core"]
build-backend = "poetry.core.masonry.api"<|MERGE_RESOLUTION|>--- conflicted
+++ resolved
@@ -11,13 +11,8 @@
 tree-sitter = "^0.23.2"
 validators = "^0.34.0"
 falkordb = "^1.0.5"
-<<<<<<< HEAD
-tree-sitter-c = "^0.21.4"
+tree-sitter-c = "^0.23.2"
 tree-sitter-python = "^0.23.4"
-=======
-tree-sitter-c = "^0.23.2"
-tree-sitter-python = "^0.21.0"
->>>>>>> b0c04ccd
 flask = "^3.0.3"
 python-dotenv = "^1.0.1"
 
